inicar ambiente virtualizado = ".\.venv\Scripts\Activate.ps1"

parar dockers em execusao = "docker-compose down -v"

executar docker-compose = "docker-compose up --build"

<<<<<<< HEAD
acesse em = "http://localhost:8501/"

a
=======
acesse em = "http://localhost:8501/"
>>>>>>> 847eabd7
<|MERGE_RESOLUTION|>--- conflicted
+++ resolved
@@ -4,10 +4,4 @@
 
 executar docker-compose = "docker-compose up --build"
 
-<<<<<<< HEAD
-acesse em = "http://localhost:8501/"
-
-a
-=======
-acesse em = "http://localhost:8501/"
->>>>>>> 847eabd7
+acesse em = "http://localhost:8501/"